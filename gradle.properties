# Copyright (c) 2024 Fzzyhmstrs
#
# This file is part of Fzzy Config, a mod made for minecraft; as such it falls under the license of Fzzy Config.
#
# Fzzy Config is free software provided under the terms of the Timefall Development License - Modified (TDL-M).
# You should have received a copy of the TDL-M with this software.
# If you did not, see <https://github.com/fzzyhmstrs/Timefall-Development-Licence-Modified>.

kotlin.code.style = official
org.gradle.jvmargs = -Xmx2G
org.gradle.warning.mode = all

# Check these on https://fabricmc.net/versions.html
minecraftVersion=24w40a
yarnMappings=24w40a+build.6
loaderVersion = 0.16.5

# Fabric API
fabricVersion=0.105.2+1.21.2
loomVersion = 1.7-SNAPSHOT

# Kotlin
systemProp.kotlinVersion = 2.0.20
fabricKotlinVersion = 1.12.1+kotlin.2.0.20
tomlktVersion = 0.3.7
janksonVersion = 1.2.3
fabricPermsVersion = 0.3.1
modmenuVersion = 12.0.0-alpha.1

# Uploading
mcVersions = 24w40a
mcCurseVersions = 1.21.2-Snapshot
uploadDebugMode = false
releaseType = release

# Flags
includeExamples = false
testMode = false

# Mod Properties
mavenGroup = me.fzzyhmstrs
archivesBaseName = fzzy_config
<<<<<<< HEAD
modVersion = 0.6.0+theme
=======
modVersion = 0.5.3
>>>>>>> f10c702b
<|MERGE_RESOLUTION|>--- conflicted
+++ resolved
@@ -40,8 +40,4 @@
 # Mod Properties
 mavenGroup = me.fzzyhmstrs
 archivesBaseName = fzzy_config
-<<<<<<< HEAD
-modVersion = 0.6.0+theme
-=======
-modVersion = 0.5.3
->>>>>>> f10c702b
+modVersion = 0.6.0+theme