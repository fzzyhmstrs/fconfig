--- conflicted
+++ resolved
@@ -9,10 +9,6 @@
 * ConfigActions based on `ClickAction.RUN_COMMAND` or `ClickAction.SUGGEST_COMMAND` now automatically apply `REQUIRES_WORLD`
 
 ### Fixes
-<<<<<<< HEAD
-* make fmj suitable for 1.21.2 *and* 1.21.3...
-=======
 * `ValidatedIdentifier` without validation no longer tries to "force" you to use the minecraft namespace in the text box
 * Enums revert to their proper default when automatically validated (plain field in the config)
-* Config actions now respect permissions
->>>>>>> a43ad431
+* Config actions now respect permissions