## Breaking changes in 0.7.0
* `ValidatedEnumMap` is removed
* Removed all methods and properties marked as Deprecated and for removal 0.7.0
  * `SmallSpriteDecoration#<init>`
  * `SpriteDecorated#textureSet` & `textures` is now a required override
  * `SpriteDecoration#<init>`
  * `CustomButtonWidget#<init>` & builder is now only non-override method for adding custom button
  * Removed `ActiveButtonWidget`
  * Removed `TextlessActionWidget`
  * `DynamicListWidget.EntryPos` and implementations made `internal`
  * `PopupWidget` position elements; `LayoutWidget` no longer inherits from the PopupWidget variant
  * Removed deprecated overrides of `PopupController` from `PopupParentElement`
  * `SuggestionWindowListener` and `SuggestionWindowProvider` moved out of `internal` sub-package
  * Removed `ImmutableRelPos`
  * `RenderUtil#renderBlur`
* Throughout FzzyConfig `Translatable.Result` has been replaced with `Translatable.ResultProvider`. This affects `EntrySearcher` as well as `Searcher.SearchContent`

-------------------------------------

### Additions
<<<<<<< HEAD
* Improved average config load time by approx. 10%.
=======
* New `Translatable.Name`, `Translatable.Desc`, and `Translatable.Prefix` annotations for data generation of lang files
  * Corresponding `ConfigApi.buildTranslations` and `ConfigApiJava.buildTranslations` methods for hooking a config into a data generator
  * Also created a simple registered objects translation builder at `ConfigApi.platform().buildRegistryTranslations` Used for either `RegistrySupplier` objects built by a `Registrar` or `Identifier` used in a traditional registration system
* Added `ConfigScreenProvider`, allowing for registering of custom screen implementations in place of the Fzzy Config built in
  * API Call `registerScreenProvider` added for registering your provider
* `afterClose` event in `PopupWidget`
* `isPressed` method in `Relevant` interface (which is used by `FzzyKeybind` and `ValidatedKeybind`), which allows for assertive checking for a key state, above the existing reactive response method `relevant`
* Overhauled the error handling system in `ValidationResult` with a new `ErrorEntry` system and dramatically improved process flow for building complex errors and passing exceptions and other context information
  * Also introduced more functional methods like `inmap`, `outmap`, and `bimap`
>>>>>>> f5ed7b1a

### Changes
* Upgraded `CustomMultilineTextWidget` to handle click and hover events, as well as now implementing a custom `MultilineText` implementation
* `ValidatedField` bails out of deserialization only on critical errors, now letting correction take its course more often
* The `Registrar` system is no longer marked as experimental. Any further changes to the system will follow the standard released content deprecation and update system
* Methods using the old error handling system of string lists are marked for removal 0.8.0
* Slight improvements of overall memory footprint

### Fixes
* `ConfigGroup.Pop` properly pops multiple times if attached to one setting multiple times
* Clicking off of a context menu into a slider properly updates the slider value
* Search and Restore Defaults options in the context menu work again
* `ClickableTextWidget` and `CustomMultilineTextWidget` now properly show hover events<|MERGE_RESOLUTION|>--- conflicted
+++ resolved
@@ -18,9 +18,6 @@
 -------------------------------------
 
 ### Additions
-<<<<<<< HEAD
-* Improved average config load time by approx. 10%.
-=======
 * New `Translatable.Name`, `Translatable.Desc`, and `Translatable.Prefix` annotations for data generation of lang files
   * Corresponding `ConfigApi.buildTranslations` and `ConfigApiJava.buildTranslations` methods for hooking a config into a data generator
   * Also created a simple registered objects translation builder at `ConfigApi.platform().buildRegistryTranslations` Used for either `RegistrySupplier` objects built by a `Registrar` or `Identifier` used in a traditional registration system
@@ -30,7 +27,6 @@
 * `isPressed` method in `Relevant` interface (which is used by `FzzyKeybind` and `ValidatedKeybind`), which allows for assertive checking for a key state, above the existing reactive response method `relevant`
 * Overhauled the error handling system in `ValidationResult` with a new `ErrorEntry` system and dramatically improved process flow for building complex errors and passing exceptions and other context information
   * Also introduced more functional methods like `inmap`, `outmap`, and `bimap`
->>>>>>> f5ed7b1a
 
 ### Changes
 * Upgraded `CustomMultilineTextWidget` to handle click and hover events, as well as now implementing a custom `MultilineText` implementation
